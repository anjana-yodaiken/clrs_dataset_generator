from pathlib import Path
import jax
import jax.numpy as jnp
import clrs
from clrs._src import specs
import click

CWD = Path.cwd()
MODEL_PATH = Path(CWD, "trained_models/jarvis_march.pkl")


@click.command()
@click.option("--algorithm", default="jarvis_march")
@click.option("--train_seed", default=1)
@click.option("--valid_seed", default=2)
@click.option("--test_seed", default=3)
@click.option("--model_seed", default=42)
@click.option("--batch_size", default=4)
@click.option("--eval_batch_size", default=1)
@click.option("--chunked_training", default=False)
@click.option("--chunk_length", default=100)
@click.option("--train_items", default=320000)
@click.option("--train_size", default=10000)
@click.option("--valid_size", default=32)
@click.option("--test_size", default=32)
@click.option("--eval_every", default=50)
@click.option("--eval_on_train_set", default=True)
@click.option("--eval_on_test_set", default=True)
@click.option("--verbose_logging", default=False)
@click.option("--log_param_count", default=False)
@click.option("--ptr_from_edges", default=True)
@click.option("--disable_edge_updates", default=False)
@click.option("--num_layers", default=3)
@click.option("--hidden_size", default=0)
@click.option("--learning_rate", default=0.00025)
@click.option("--dropout_prob", default=0.0)
@click.option("--hint_teacher_forcing_noise", default=0.5)
@click.option("--nb_heads", default=12)
@click.option("--head_size", default=16)
@click.option("--node_hid_size", default=32)
@click.option("--edge_hid_size_1", default=16)
@click.option("--edge_hid_size_2", default=8)
@click.option("--hint_mode", default="encoded_decoded_nodiff")
@click.option("--use_ln", default=True)
@click.option("--use_lstm", default=False)
@click.option("--graph_vec", default="cat")
@click.option("--processor_type", default="rt")
@click.option("--checkpoint_path", default="/tmp/CLRS30")
@click.option("--freeze_processor", default=False)
def click_main(
    algorithm,
    train_seed,
    valid_seed,
    test_seed,
    model_seed,
    batch_size,
    eval_batch_size,
    chunked_training,
    chunk_length,
    train_items,
    train_size,
    test_size,
    valid_size,
    eval_every,
    eval_on_train_set,
    eval_on_test_set,
    verbose_logging,
    log_param_count,
    ptr_from_edges,
    disable_edge_updates,
    num_layers,
    hidden_size,
    learning_rate,
    dropout_prob,
    hint_teacher_forcing_noise,
    nb_heads,
    head_size,
    node_hid_size,
    edge_hid_size_1,
    edge_hid_size_2,
    hint_mode,
    use_ln,
    use_lstm,
    graph_vec,
    processor_type,
    checkpoint_path,
    freeze_processor,
):
    main(
        algorithm,
        train_seed,
        valid_seed,
        test_seed,
        model_seed,
        batch_size,
        eval_batch_size,
        chunked_training,
        chunk_length,
        train_items,
        train_size,
        test_size,
        valid_size,
        eval_every,
        eval_on_train_set,
        eval_on_test_set,
        verbose_logging,
        log_param_count,
        ptr_from_edges,
        disable_edge_updates,
        num_layers,
        hidden_size,
        learning_rate,
        dropout_prob,
        hint_teacher_forcing_noise,
        nb_heads,
        head_size,
        node_hid_size,
        edge_hid_size_1,
        edge_hid_size_2,
        hint_mode,
        use_ln,
        use_lstm,
        graph_vec,
        processor_type,
        checkpoint_path,
        freeze_processor,
    )


def unpack(v):
    try:
        return v.item()  # DeviceArray
    except (AttributeError, ValueError):
        return v


def evaluate(rng_key, model, feedback, spec, extras=None, verbose=False):
    """Evaluates a model on feedback."""
    out = {}
    predictions, aux = model.predict(rng_key, feedback.features)
    out.update(clrs.evaluate(feedback.outputs, predictions))
    if model.decode_hints and verbose:
        hint_preds = [clrs.decoders.postprocess(spec, x) for x in aux[0]]
        out.update(
            clrs.evaluate_hints(
                feedback.features.hints, feedback.features.lengths, hint_preds
            )
        )
    if extras:
        out.update(extras)
    if verbose:
        out.update(model.verbose_loss(feedback, aux))
    return {k: unpack(v) for k, v in out.items()}


def main(
    algorithm="jarvis_march",
    train_seed=1,
    valid_seed=2,
    test_seed=3,
    model_seed=42,
    batch_size=4,
    eval_batch_size=1,
    chunked_training=False,
    chunk_length=100,
    train_items=320000,
    train_size=10000,
    test_size=32,
    valid_size=32,
    eval_every=50,
    eval_on_train_set=True,
    eval_on_test_set=True,
    verbose_logging=False,
    log_param_count=True,
    ptr_from_edges=True,
    disable_edge_updates=False,
    num_layers=3,
    hidden_size=0,
    learning_rate=0.00025,
    dropout_prob=0.0,
    hint_teacher_forcing_noise=0.5,
    nb_heads=12,
    head_size=16,
    node_hid_size=32,
    edge_hid_size_1=16,
    edge_hid_size_2=8,
    hint_mode="encoded_decoded_nodiff",
    use_ln=True,
    use_lstm=False,
    graph_vec="cat",
    processor_type="rt",
    checkpoint_path="tmp/CLRS30",
    freeze_processor=False,
):
    train_sampler, train_spec, val_sampler, test_sampler = get_dataset_samplers(
        algorithm, train_seed, valid_seed, test_seed, train_size, test_size, valid_size
    )
    processor_factory = clrs.get_processor_factory(
        processor_type,
        use_ln=use_ln,
        nb_layers=num_layers,
        nb_heads=nb_heads,
        node_hid_size=node_hid_size,
        edge_hid_size_1=edge_hid_size_1,
        edge_hid_size_2=edge_hid_size_2,
        graph_vec=graph_vec,
        disable_edge_updates=disable_edge_updates,
    )

    if hint_mode == "encoded_decoded_nodiff":
        encode_hints = True
        decode_hints = True
        decode_diffs = False
    elif hint_mode == "decoded_only_nodiff":
        encode_hints = False
        decode_hints = True
        decode_diffs = False
    elif hint_mode == "encoded_decoded":
        encode_hints = True
        decode_hints = True
        decode_diffs = True
    elif hint_mode == "decoded_only":
        encode_hints = False
        decode_hints = True
        decode_diffs = True
    elif hint_mode == "none":
        encode_hints = False
        decode_hints = False
        decode_diffs = False
    else:
        raise ValueError("Hint mode not in {encoded_decoded, decoded_only, none}.")
    hidden_size = nb_heads * head_size
    model_params = dict(
        processor_factory=processor_factory,
        hidden_dim=hidden_size,
        encode_hints=encode_hints,
        decode_hints=decode_hints,
        decode_diffs=decode_diffs,
        ptr_from_edges=ptr_from_edges,
        use_lstm=use_lstm,
        learning_rate=learning_rate,
        checkpoint_path=checkpoint_path,
        freeze_processor=freeze_processor,
        dropout_prob=dropout_prob,
        hint_teacher_forcing_noise=hint_teacher_forcing_noise,
    )

    rt_model = clrs.models.BaselineModel(
        spec=train_spec, dummy_trajectory=val_sampler.next(), **model_params
    )

    feedback = test_sampler.next(eval_batch_size, eval=True)

    rt_model.init(feedback.features, model_seed + 1)
    rt_model.restore_model(str(MODEL_PATH), only_load_processor=False)
    rng_key = jax.random.PRNGKey(model_seed)
    for sampler, batch_size in zip(
        [train_sampler, val_sampler, test_sampler],
        [batch_size, eval_batch_size, eval_batch_size],
    ):
        new_rng_key = get_nodel_embeddings(sampler, rt_model, batch_size, rng_key)
        rng_key = new_rng_key


def _iterate_sampler(sampler, batch_size):
    while True:
        yield sampler.next(batch_size)


def get_nodel_embeddings(sampler, model, batch_size, rng_key):
    counter = 0
    for _ in range(0, sampler._num_samples, batch_size):

<<<<<<< HEAD
        # feedback_gen = _iterate_sampler(sampler, batch_size)
        # feedback = next(feedback_gen)

        rng_key, new_rng_key = jax.random.split(rng_key)
        # predictions, aux = model.predict(rng_key, feedback.features)
        # counter = counter + feedback.features.inputs[1].data.shape[0]
        rng_key = new_rng_key
        counter = counter + batch_size
        print(counter)
    return rng_key
=======
    rng_key, new_rng_key = jax.random.split(rng_key)

    predictions, aux = model.predict(rng_key, feedback.features)
    pass
>>>>>>> b445c067


def get_dataset_samplers(
    algorithm, train_seed, valid_seed, test_seed, train_size, test_size, valid_size
):
    train_sampler_for_eval = None
    train_sampler, spec = clrs.build_sampler(
        name=algorithm,
        seed=train_seed,
        num_samples=train_size,
        length=16,
    )

    val_samples = (
        valid_size * specs.CLRS_30_ALGS_SETTINGS[algorithm]["num_samples_multiplier"]
    )

    # TODO: add if else statements for algos

    val_sampler, _ = clrs.build_sampler(
        name=algorithm,
        seed=valid_seed,
        num_samples=val_samples,
        length=16,
    )

    test_samples = (
        test_size * specs.CLRS_30_ALGS_SETTINGS[algorithm]["num_samples_multiplier"]
    )

    test_sampler, _ = clrs.build_sampler(
        name=algorithm,
        seed=test_seed,
        num_samples=test_samples,
        length=64,
    )

    return train_sampler, spec, val_sampler, test_sampler


if __name__ == "__main__":

    main()<|MERGE_RESOLUTION|>--- conflicted
+++ resolved
@@ -254,11 +254,12 @@
     rt_model.init(feedback.features, model_seed + 1)
     rt_model.restore_model(str(MODEL_PATH), only_load_processor=False)
     rng_key = jax.random.PRNGKey(model_seed)
+    test_sampler.reset_proc_samples()
     for sampler, batch_size in zip(
         [train_sampler, val_sampler, test_sampler],
         [batch_size, eval_batch_size, eval_batch_size],
     ):
-        new_rng_key = get_nodel_embeddings(sampler, rt_model, batch_size, rng_key)
+        new_rng_key = get_model_embeddings(sampler, rt_model, batch_size, rng_key)
         rng_key = new_rng_key
 
 
@@ -267,27 +268,19 @@
         yield sampler.next(batch_size)
 
 
-def get_nodel_embeddings(sampler, model, batch_size, rng_key):
+def get_model_embeddings(sampler, model, batch_size, rng_key):
     counter = 0
     for _ in range(0, sampler._num_samples, batch_size):
 
-<<<<<<< HEAD
-        # feedback_gen = _iterate_sampler(sampler, batch_size)
-        # feedback = next(feedback_gen)
+        feedback_gen = _iterate_sampler(sampler, batch_size)
+        feedback = next(feedback_gen)
 
         rng_key, new_rng_key = jax.random.split(rng_key)
-        # predictions, aux = model.predict(rng_key, feedback.features)
-        # counter = counter + feedback.features.inputs[1].data.shape[0]
+        _, _ = model.predict(rng_key, feedback.features)
+        counter = counter + batch_size
         rng_key = new_rng_key
-        counter = counter + batch_size
-        print(counter)
+
     return rng_key
-=======
-    rng_key, new_rng_key = jax.random.split(rng_key)
-
-    predictions, aux = model.predict(rng_key, feedback.features)
-    pass
->>>>>>> b445c067
 
 
 def get_dataset_samplers(
